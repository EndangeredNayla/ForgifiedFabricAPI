--- conflicted
+++ resolved
@@ -7,12 +7,7 @@
     "KeyedResourceReloadListenerMixin",
     "LifecycledResourceManagerImplMixin",
     "MinecraftServerMixin",
-<<<<<<< HEAD
-    "RegistryLoaderMixin",
 
-=======
-    "ResourceMixin",
->>>>>>> d00427db
     "ResourcePackManagerMixin",
     "ResourcePackProfileMixin",
     "SelectKnownPacksC2SPacketMixin",
