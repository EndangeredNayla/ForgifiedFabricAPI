--- conflicted
+++ resolved
@@ -132,16 +132,10 @@
 	@Unique
 	private boolean fabric_isObjectNew = false;
 
-<<<<<<< HEAD
 	@SuppressWarnings({"unchecked", "ConstantConditions"})
 	@Inject(method = "set(ILnet/minecraft/util/registry/RegistryKey;Ljava/lang/Object;Lcom/mojang/serialization/Lifecycle;Z)Ljava/lang/Object;", at = @At("HEAD"))
-	public void setPre(int id, RegistryKey<T> registryId, Object object, Lifecycle lifecycle, boolean checkDuplicateKeys, CallbackInfoReturnable info) {
-		int indexedEntriesId = entryToRawId.getInt((T) object);
-=======
-	@Inject(method = "set", at = @At("HEAD"))
-	public void setPre(int id, RegistryKey<T> registryId, T object, Lifecycle lifecycle, CallbackInfoReturnable<T> info) {
+	public void setPre(int id, RegistryKey<T> registryId, T object, Lifecycle lifecycle, boolean checkDuplicateKeys, CallbackInfoReturnable info) {
 		int indexedEntriesId = entryToRawId.getInt(object);
->>>>>>> 3c53fe33
 
 		if (indexedEntriesId >= 0) {
 			throw new RuntimeException("Attempted to register object " + object + " twice! (at raw IDs " + indexedEntriesId + " and " + id + " )");
@@ -167,14 +161,9 @@
 		}
 	}
 
-<<<<<<< HEAD
 	@SuppressWarnings("unchecked")
 	@Inject(method = "set(ILnet/minecraft/util/registry/RegistryKey;Ljava/lang/Object;Lcom/mojang/serialization/Lifecycle;Z)Ljava/lang/Object;", at = @At("RETURN"))
-	public void setPost(int id, RegistryKey<T> registryId, Object object, Lifecycle lifecycle, boolean checkDuplicateKeys, CallbackInfoReturnable info) {
-=======
-	@Inject(method = "set", at = @At("RETURN"))
-	public void setPost(int id, RegistryKey<T> registryId, T object, Lifecycle lifecycle, CallbackInfoReturnable<T> info) {
->>>>>>> 3c53fe33
+	public void setPost(int id, RegistryKey<T> registryId, T object, Lifecycle lifecycle, boolean checkDuplicateKeys, CallbackInfoReturnable info) {
 		if (fabric_isObjectNew) {
 			fabric_addObjectEvent.invoker().onEntryAdded(id, registryId.getValue(), object);
 		}
